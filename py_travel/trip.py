--- conflicted
+++ resolved
@@ -1,8 +1,4 @@
-<<<<<<< HEAD
-from datetime import datetime, date
-=======
-from datetime import datetime, timedelta
->>>>>>> c727fb2d
+from datetime import datetime, date, timedelta
 from typing import Tuple, List, Dict, TypedDict
 
 from .exceptions import ClientNotInitializedError, TripWarning, InvalidResponseError
@@ -474,26 +470,6 @@
 
         travel_times = self.travel_times
 
-<<<<<<< HEAD
-        return (
-            meters / 1000
-            if self.__config.get("units", "metric") == "metric"
-            else meters_to_miles(meters)
-        )
-
-    def distances(self) -> List[float]:
-        """
-        Returns the distances between the locations of the trip in a list starting from origin - 1st stop and ending
-        with last stop - destination. If the trip does not contain stops, the list will be of size 1.
-
-        Warning: If the trip is marked as updated, it will first calculate the trip
-
-        :return: A list of distances between the locations of the trip in order
-        """
-
-        if self.__updated:
-            self.calculate_trip()
-=======
         # Check departure date
         if not self.__departure_date and not self.__arrival_date:
             self.__departure_date = datetime.now()
@@ -504,7 +480,6 @@
             else:
                 self.__departure_date = self.__stops[0].departure_date - timedelta(seconds=travel_times[0])
             TripWarning.update_date('departure', 'No departure date provided')
->>>>>>> c727fb2d
 
         # Check stop dates
         if self.__stops:
@@ -517,31 +492,6 @@
 
                 current_date = stop.departure_date
 
-<<<<<<< HEAD
-        return [
-            (
-                distance / 1000
-                if self.__config.get("units", "metric") == "metric"
-                else meters_to_miles(distance)
-            )
-            for distance in distances
-        ]
-
-    def distance_details(self) -> List[Tuple[date, float]]:
-        """
-        Creates a list of pairs day-kms travelled from the trip.
-
-        Because the Google Maps API does not provide exact data for this calculation, the distances travelled will be
-        an estimation.
-
-        :return: A list of pairs day-kms travelled
-        """
-
-        if self.__stops:
-            raise NotImplementedError
-        else:
-            raise NotImplementedError
-=======
         # Check arrival date
         if not self.__stops:
             new_arrival = self.__departure_date + timedelta(seconds=travel_times[0])
@@ -554,4 +504,18 @@
         elif self.__arrival_date != new_arrival:
             self.__arrival_date = new_arrival
             TripWarning.update_date('arrival', 'Calculated arrival does not match')
->>>>>>> c727fb2d
+
+    def distance_details(self) -> List[Tuple[date, float]]:
+        """
+        Creates a list of pairs day-kms travelled from the trip.
+
+        Because the Google Maps API does not provide exact data for this calculation, the distances travelled will be
+        an estimation.
+
+        :return: A list of pairs day-kms travelled
+        """
+
+        if self.__stops:
+            raise NotImplementedError
+        else:
+            raise NotImplementedError